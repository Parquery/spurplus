#!/usr/bin/env python3
"""Manage remote machines and perform file operations over SSH."""
import contextlib
import enum
import hashlib
import posixpath
import os
import pathlib
import shutil
import socket
import stat as stat_module
import time
import uuid
from typing import Optional, Union, TextIO, List, Dict, Sequence, Set, Mapping, \
    Iterator

import icontract
import paramiko
import spur
import spur.results
import spur.ssh
import temppathlib

import spurplus.sftp

# pylint: disable=protected-access
# pylint: disable=too-many-lines


class Delete(enum.Enum):
    """Enumerate delete strategies when syncing."""

    BEFORE = 1
    AFTER = 2


class _SyncMap:
    """
    Represent the listing of file and the directories needed for syncing remote and local directories.

    All paths are given as relative paths.

    :ivar file_set: set of all files available in a directory including the files in subdirectories
    :ivar directory_set: set of all sub-directories in a directory (including the subdirectories with depth > 1)
    """

    def __init__(self) -> None:
        """Initialize file and directory set with empty sets."""
        self.file_set = set()  # type: Set[pathlib.Path]
        self.directory_set = set()  # type: Set[pathlib.Path]


def _local_sync_map(local_path: pathlib.Path) -> Optional[_SyncMap]:
    """
    List all the files and directories beneath the ``local_path``.

    All paths are given as relative paths to the ``local_path``.

    :param local_path: path to a local directory
    :return: collected sync map of a local directory, or None if the directory does not exist
    """
    if not local_path.exists():
        return None

    if not local_path.is_dir():
        raise NotADirectoryError("Local path is not a directory: {}".format(local_path))

    file_set = set()  # type: Set[pathlib.Path]
    directory_set = set()  # type: Set[pathlib.Path]
    for pth in local_path.glob("**/*"):
        rel_pth = pth.relative_to(local_path)

        if not pth.is_dir():
            file_set.add(rel_pth)
        else:
            directory_set.add(rel_pth)

    sync_map = _SyncMap()
    sync_map.file_set = file_set
    sync_map.directory_set = directory_set

    return sync_map


class DirectoryDiff:
    """
    Represent the difference between a local and a remote directory.

    All paths are given as relative.
    **L** designates the local machine, **R** designates the remote machine.

    :ivar local_only_files: files which exist on **L**, but are missing on **R**
    :ivar identical_files: files which are the same on **L** and **R**
    :ivar differing_files: files which differ between **L** and **R**
    :ivar remote_only_files: files which exist on **R**, but are missing on **L**
    :ivar local_only_directories: directories that exist only on **L**, but are missing on **R**
    :ivar common_directories: directories that exist both on **L** and on **R**
    :ivar remote_only_directories: directories that exist on **R**, but are missing on **L**

    """

    def __init__(self) -> None:
        """Initialize all the properties with empty lists."""
        self.local_only_files = []  # type: List[pathlib.Path]
        self.identical_files = []  # type: List[pathlib.Path]
        self.differing_files = []  # type: List[pathlib.Path]
        self.remote_only_files = []  # type: List[pathlib.Path]
        self.local_only_directories = []  # type: List[pathlib.Path]
        self.common_directories = []  # type: List[pathlib.Path]
        self.remote_only_directories = []  # type: List[pathlib.Path]


@contextlib.contextmanager
def _temporary_file_deleted_after_cm_exit() -> Iterator[temppathlib.NamedTemporaryFile]:
    """
    Generate a temporary file that is deleted only on context exit.

    The file is **not** deleted when you invoke close() on it.

    This context manager is necessary for Windows compatibility. Please see
    https://bugs.python.org/issue14243 for more details.

    :return: context manager around a temporary file
    """
    fid = temppathlib.NamedTemporaryFile(delete=False)

    # Close the file so that it can be reused in different function calls
    fid.close()

    try:
        yield fid
    finally:
        try:
            fid.path.unlink()
        except FileNotFoundError:
            pass


def _path_to_posix_str(path: Union[str, pathlib.Path]) -> str:
    """
    Convert the path to a string representation in POSIX.

    :param path: to be converted
    :return: string representing the path in POSIX
    """
    if isinstance(path, str):
        result = path
    elif isinstance(path, pathlib.Path):
        result = path.as_posix()
    else:
        raise TypeError("Unexpected type of path {}: {}".format(path, type(path)))

    return result


class SshShell(icontract.DBC):
    """
    Wrap a spur.SshShell instance.

    This wrapper adds typing and support for pathlib.Path and facilitates common tasks such as md5 sum computation and
    file operations.

    :ivar hostname: host name of the machine
    :vartype hostname: str

    :ivar port: port of the SSH connection
    :vartype port: int

    """

    # pylint: disable=too-many-public-methods

    def __init__(self,
                 spur_ssh_shell: spur.SshShell,
                 sftp: Union[paramiko.SFTP, spurplus.sftp.ReconnectingSFTP],
                 close_spur_shell: bool = True,
                 close_sftp: bool = True) -> None:
        """
        Initialize the SSH wrapper with the given underlying spur SshShell and the SFTP client.

        :param spur_ssh_shell: to wrap
        :param sftp: to wrap
        :param close_spur_shell: if set, closes spur shell when the wrapper is closed
        :param close_sftp: if set, closes SFTP when this wrapper is closed
        """
        self._spur = spur_ssh_shell
        self._sftp = sftp

        self.close_spur_shell = close_spur_shell
        self.close_sftp = close_sftp

        self.hostname = spur_ssh_shell._hostname
        self.port = spur_ssh_shell._port

    def as_spur(self) -> spur.ssh.SshShell:
        """
        Get the underlying spur shell instance.

        Use that instance if you need undocumented spur functionality.

        :return: underlying spur shell
        """
        return self._spur

    def as_sftp(self) -> Union[paramiko.SFTP, spurplus.sftp.ReconnectingSFTP]:
        """
        Get the underlying SFTP client.

        Use that client if you need fine-grained SFTP functionality not available in this class.

        :return: underlying SFTP client
        """
        return self._sftp

    def run(self,
            command: Sequence[str],
            cwd: Optional[Union[str, pathlib.Path]] = None,
            update_env: Optional[Mapping[str, str]] = None,
            allow_error: bool = False,
            stdout: Optional[TextIO] = None,
            stderr: Optional[TextIO] = None,
            encoding: str = 'utf-8',
            use_pty: bool = False) -> spur.results.ExecutionResult:
        """
        Run a command on the remote instance and waits for it to complete.

        From https://github.com/mwilliamson/spur.py/blob/0.3.20/README.rst:

        :param command: to be executed
        :param cwd: change the current directory to this value before executing the command.
        :param update_env:
            environment variables to be set before running the command.

            If there's an existing environment variable with the same name, it will be overwritten.
            Otherwise, it is unchanged.

        :param allow_error:
            If False, an exception is raised if the return code of the command is anything but 0.
            If True, a result is returned irrespective of return code.

        :param stdout:
            if not None, anything the command prints to standard output during its execution will also be
            written to stdout using stdout.write.

        :param stderr:
            if not None, anything the command prints to standard error during its execution will also be
            written to stderr using stderr.write.

        :param encoding:
            if set, this is used to decode any output. By default, any output is treated as raw bytes.
            If set, the raw bytes are decoded before writing to the passed stdout and stderr arguments (if set)
            and before setting the output attributes on the result.

        :param use_pty: (undocumented in spur 0.3.20) If set, requests a pseudo-terminal from the server.

        :return: execution result
        :raise: spur.results.RunProcessError on an error if allow_error=False

        """
        # pylint: disable=too-many-arguments

        return self.spawn(
            command=command,
            cwd=cwd,
            update_env=update_env,
            allow_error=allow_error,
            stdout=stdout,
            stderr=stderr,
            encoding=encoding,
            use_pty=use_pty).wait_for_result()

    def check_output(self,
                     command: Sequence[str],
                     update_env: Optional[Mapping[str, str]] = None,
                     cwd: Optional[Union[str, pathlib.Path]] = None,
                     stderr: Optional[TextIO] = None,
                     encoding: str = 'utf-8',
                     use_pty: bool = False) -> str:
        """
        Run a command on the remote instance that is not allowed to fail and captures its output.

        See run() for further documentation.

        :return: the captured output
        """
        # pylint: disable=too-many-arguments
        return self.run(
            command=command, update_env=update_env, cwd=cwd, stderr=stderr, encoding=encoding, use_pty=use_pty).output

    def spawn(self,
              command: Sequence[str],
              update_env: Optional[Mapping[str, str]] = None,
              store_pid: bool = False,
              cwd: Optional[Union[str, pathlib.Path]] = None,
              stdout: Optional[TextIO] = None,
              stderr: Optional[TextIO] = None,
              encoding: str = 'utf-8',
              use_pty: bool = False,
              allow_error: bool = False) -> spur.ssh.SshProcess:
        """
        Spawn a remote process.

        From https://github.com/mwilliamson/spur.py/blob/0.3.20/README.rst:

        :param command: to be executed
        :param cwd: change the current directory to this value before executing the command.
        :param update_env:
            environment variables to be set before running the command.

            If there's an existing environment variable with the same name, it will be overwritten. Otherwise,
            it is unchanged.

        :param store_pid:
            If set to True, store the process id of the spawned process as the attribute pid on the
            returned process object.

        :param allow_error:
            If False, an exception is raised if the return code of the command is anything but 0.
            If True, a result is returned irrespective of return code.

        :param stdout:
            If not None, anything the command prints to standard output during its execution will also be
            written to stdout using stdout.write.

        :param stderr:
            If not None, anything the command prints to standard error during its execution will also be
            written to stderr using stderr.write.

        :param encoding:
            If set, this is used to decode any output. By default, any output is treated as raw bytes.
            If set, the raw bytes are decoded before writing to the passed stdout and stderr arguments (if set) and
            before setting the output attributes on the result.

        :param use_pty: (undocumented in spur 0.3.20) If set, requests a pseudo-terminal from the server.

        :return: spawned process
        :raise: spur.results.RunProcessError on an error if allow_error=False
        """
        # pylint: disable=too-many-arguments

        update_env_dict = {} if update_env is None else update_env

        if cwd is None:
            resolved_cwd = None
        elif isinstance(cwd, str):
            resolved_cwd = cwd
        elif isinstance(cwd, pathlib.Path):
            resolved_cwd = cwd.as_posix()
        else:
            raise NotImplementedError("Unhandled type of cwd: {}".format(type(cwd)))

        return self._spur.spawn(
            command=command,
            cwd=resolved_cwd,
            update_env=update_env_dict,
            store_pid=store_pid,
            allow_error=allow_error,
            stdout=stdout,
            stderr=stderr,
            encoding=encoding,
            use_pty=use_pty)

    def md5(self, remote_path: Union[str, pathlib.Path]) -> str:
        """
        Compute MD5 checksum of the remote file. It is assumed that md5sum command is available on the remote machine.

        :param remote_path: to the file
        :return: MD5 sum
        """
<<<<<<< HEAD
        out = self.run(command=['md5sum', str(remote_path)]).output
        remote_hsh, _ = out.strip().split(None, 1)
=======
        rmt_pth_str = _path_to_posix_str(path=remote_path)

        out = self.run(command=['md5sum', rmt_pth_str]).output
        remote_hsh, _ = out.strip().split()
>>>>>>> 53467067

        return remote_hsh

    def md5s(self, remote_paths: Sequence[Union[str, pathlib.Path]]) -> List[Optional[str]]:
        """
        Compute MD5 checksums of multiple remote files individually.

        It is assumed that md5sum command is available on the remote machine.

        :param remote_paths: to the files
        :return: MD5 sum for each remote file separately; if a file does not exist, its checksum is set to None.
        """
        rmt_pth_strs = [_path_to_posix_str(remote_path) for remote_path in remote_paths]  # type: List[str]

        pth_to_index = dict(((pth, i) for i, pth in enumerate(rmt_pth_strs)))

        existing_pths = [pth for pth in rmt_pth_strs if self.exists(remote_path=pth)]

        # chunk in order not to overflow the maximum argument length and count
        chunks = chunk_arguments(args=existing_pths)

        result = [None] * len(rmt_pth_strs)  # type: List[Optional[str]]

        for chunk in chunks:
            lines = self.check_output(command=['md5sum'] + chunk).splitlines()
            for line in lines:
                if len(line) > 0:
                    remote_hsh, pth = line.strip().split(None, 1)
                    index = pth_to_index[pth]
                    result[index] = remote_hsh

        return result

    def put(self,
            local_path: Union[str, pathlib.Path],
            remote_path: Union[str, pathlib.Path],
            create_directories: bool = True,
            consistent: bool = True) -> None:
        """
        Put a file on the remote host.

        Mind that if you set consistent to True, the file will be copied to a temporary file and then
        POSIX rename function will be used to rename it. The ownership and the permissions of the original 'remote_path'
        are preserved. However, if the original 'remote_path' has read-only permissions and you still have write
        permissions to the directory, the 'remote_path' will be overwritten nevertheless due to the logic of
        POSIX rename.

        :param local_path: to the file
        :param remote_path: to the file
        :param create_directories: if set, creates the parent directory of the remote path with mode 0o777
        :param consistent: if set, copies to a temporary remote file first, and then renames it.
        :return:
        """
        # pylint: disable=too-many-branches
        # pylint: disable=too-many-statements
        rmt_pth = remote_path if isinstance(remote_path, pathlib.Path) else pathlib.Path(remote_path)

        loc_pth_str = local_path if isinstance(local_path, str) else str(local_path)

        if create_directories:
            spurplus.sftp._mkdir(sftp=self._sftp, remote_path=rmt_pth.parent, mode=0o777, parents=True, exist_ok=True)

        oserr = None  # type: Optional[OSError]

        if not consistent:
            try:
                self._sftp.put(localpath=loc_pth_str, remotepath=rmt_pth.as_posix())
            except OSError as err:
                oserr = err

            if oserr is not None:
                msg = "Failed to put the local file {} to the remote path {}: {}".format(
                    local_path, rmt_pth.as_posix(), oserr)
                if isinstance(oserr, PermissionError):
                    raise PermissionError(msg)
                else:
                    raise OSError(msg)

        else:
            tmp_pth = rmt_pth.parent / (rmt_pth.name + ".{}.tmp".format(uuid.uuid4()))
            success = False

            try:
                try:
                    self._sftp.put(localpath=loc_pth_str, remotepath=tmp_pth.as_posix())
                except OSError as err:
                    oserr = err

                if oserr is not None:
                    msg = "Failed to put the local file {} to the remote temporary path {}: {}".format(
                        local_path, tmp_pth, oserr)

                    if isinstance(oserr, PermissionError):
                        raise PermissionError(msg)
                    else:
                        raise OSError(msg)

                # apply the same permissions to the temporary file
                stat = None  # type: Optional[paramiko.SFTPAttributes]
                try:
                    stat = self._sftp.stat(rmt_pth.as_posix())
                except FileNotFoundError:
                    pass

                if stat is not None:
                    try:
                        self._sftp.chmod(path=tmp_pth.as_posix(), mode=stat.st_mode)
                        self._sftp.chown(path=tmp_pth.as_posix(), uid=stat.st_uid, gid=stat.st_gid)
                    except OSError as err:
                        oserr = err

                    if oserr is not None:
                        msg = ("Failed to change the permissions and ownership of "
                               "the remote temporary path {}: {}").format(tmp_pth, oserr)
                        if isinstance(oserr, PermissionError):
                            raise PermissionError(msg)
                        else:
                            raise OSError(msg)

                ioerr = None  # type: Optional[IOError]
                try:
                    self._sftp.posix_rename(oldpath=tmp_pth.as_posix(), newpath=rmt_pth.as_posix())
                except IOError as err:
                    ioerr = err

                if ioerr is not None:
                    raise IOError("Failed to rename the remote temporary file {} to the remote path {}: {}".format(
                        tmp_pth, remote_path, ioerr))

                success = True
            finally:
                if not success and self.exists(remote_path=tmp_pth):
                    self._sftp.unlink(path=tmp_pth.as_posix())

    def write_bytes(self,
                    remote_path: Union[str, pathlib.Path],
                    data: bytes,
                    create_directories: bool = True,
                    consistent: bool = True) -> None:
        """
        Write the binary data to a remote file.

        First, the data is written to a temporary local file. Next the local file is transferred to the remote path
        making sure that the connection is reestablished if needed.

        :param remote_path: to the file
        :param data: to be written
        :param create_directories: if set, creates the parent directory of the remote path with mode 0o777
        :param consistent: if set, writes to a temporary remote file first, and then renames it.
        :return:
        """
        rmt_pth = remote_path if isinstance(remote_path, pathlib.Path) else pathlib.Path(remote_path)

        if create_directories:
            spurplus.sftp._mkdir(sftp=self._sftp, remote_path=rmt_pth.parent, mode=0o777, parents=True, exist_ok=True)

        with _temporary_file_deleted_after_cm_exit() as tmp:
            tmp.path.write_bytes(data)
            self.put(
                local_path=str(tmp.path),
                remote_path=rmt_pth.as_posix(),
                consistent=consistent,
                create_directories=create_directories)

    def write_text(self,
                   remote_path: Union[str, pathlib.Path],
                   text: str,
                   encoding: str = 'utf-8',
                   create_directories: bool = True,
                   consistent: bool = True) -> None:
        """
        Write the binary content to the remote host.

        :param remote_path: to the file
        :param text: to be written
        :param encoding: to encode the text
        :param create_directories: if set, creates the parent directory of the remote path with mode 0o777
        :param consistent: if set, writes to a temporary remote file first, and then renames it.
        :return:
        """
        # pylint: disable=too-many-arguments
        data = text.encode(encoding=encoding)
        self.write_bytes(
            remote_path=remote_path, data=data, create_directories=create_directories, consistent=consistent)

    def _remote_sync_map(self, remote_path: pathlib.Path) -> Optional[_SyncMap]:
        """
        List all the files and directories beneath the ``remote_path``.

        :param remote_path: path to the remote directory
        :return: collected sync map, or None if the ``remote_path`` does not exist
        """
        a_stat = self.stat(remote_path=remote_path)
        if a_stat is None:
            return None

        if not stat_module.S_ISDIR(a_stat.st_mode):
            raise NotADirectoryError("Remote path is not a directory: {} (mode: {})".format(
                remote_path, a_stat.st_mode))

        file_set = set()  # type: Set[pathlib.Path]
        directory_set = set()  # type: Set[pathlib.Path]

        stack = []  # type: List[pathlib.Path]
        stack.append(remote_path)

        while stack:
            remote_subpth = stack.pop()

            for attr in self._sftp.listdir_attr(remote_subpth.as_posix()):
                remote_subsubpth = remote_subpth / attr.filename

                rel_pth = remote_subsubpth.relative_to(remote_path)

                if stat_module.S_ISDIR(attr.st_mode):
                    stack.append(remote_subsubpth)
                    directory_set.add(rel_pth)
                else:
                    file_set.add(rel_pth)

        sync_map = _SyncMap()
        sync_map.file_set = file_set
        sync_map.directory_set = directory_set

        return sync_map

    def directory_diff(self, local_path: Union[str, pathlib.Path],
                       remote_path: Union[str, pathlib.Path]) -> DirectoryDiff:
        """
        Iterate through the local and the remote directory and computes the diff.

        If one of the directories does not exist, all files are assumed "missing" in that directory.

        The identity of the files is based on MD5 checksums.

        :param local_path: path to the local directory
        :param remote_path: path to the remote directory
        :return: difference between the directories
        """
        local_pth = local_path if isinstance(local_path, pathlib.Path) else pathlib.Path(local_path)

        remote_pth = remote_path if isinstance(remote_path, pathlib.Path) else pathlib.Path(remote_path)

        local_map = _local_sync_map(local_path=local_pth)
        remote_map = self._remote_sync_map(remote_path=remote_pth)

        if local_map is None and remote_map is None:
            raise FileNotFoundError("Both the local and the remote path do not exist: {} and {}".format(
                local_pth, remote_pth))

        if local_map is None:
            assert remote_map is not None
            result = DirectoryDiff()
            result.remote_only_files = sorted(remote_map.file_set)
            result.remote_only_directories = sorted(remote_map.directory_set)
            return result

        if remote_map is None:
            assert local_map is not None
            result = DirectoryDiff()
            result.local_only_files = sorted(local_map.file_set)
            result.local_only_directories = sorted(local_map.directory_set)
            return result

        result = DirectoryDiff()
        result.local_only_files = sorted(local_map.file_set.difference(remote_map.file_set))
        result.local_only_directories = sorted(local_map.directory_set.difference(remote_map.directory_set))

        result.remote_only_files = sorted(remote_map.file_set.difference(local_map.file_set))

        result.remote_only_directories = sorted(remote_map.directory_set.difference(local_map.directory_set))

        result.common_directories = sorted(remote_map.directory_set.intersection(local_map.directory_set))

        # compare the files
        common_files = sorted(local_map.file_set.intersection(remote_map.file_set))

        local_md5s = []
        for rel_pth in common_files:
            local_md5s.append(hashlib.md5((local_pth / rel_pth).read_bytes()).hexdigest())

        remote_md5s = self.md5s(remote_paths=[remote_pth / rel_pth for rel_pth in common_files])

        for rel_pth, local_md5, remote_md5 in zip(common_files, local_md5s, remote_md5s):
            if local_md5 != remote_md5:
                result.differing_files.append(rel_pth)
            else:
                result.identical_files.append(rel_pth)

        return result

    def sync_to_remote(self,
                       local_path: Union[str, pathlib.Path],
                       remote_path: Union[str, pathlib.Path],
                       consistent: bool = True,
                       delete: Optional[Delete] = None,
                       preserve_permissions: bool = False) -> None:
        """
        Sync all the files beneath the ``local_path`` to ``remote_path``.

        Both local path and remote path are directories. If the ``remote_path`` does not exist, it is created. The
        files are compared with MD5 first and only the files whose MD5s mismatch are copied.

        Mind that the directory lists and the mapping (path -> MD5) needs to fit in memory for both the local path and
        the remote path.

        :param local_path: path to the local directory
        :param remote_path: path to the remote directory
        :param consistent: if set, writes to a temporary remote file first on each copy, and then renames it.
        :param delete:
            if set, files and directories missing in ``local_path`` and existing in ``remote_path`` are deleted.
        :param preserve_permissions:
            if set, the remote files and directories are chmod'ed to reflect the local files and directories,
            respectively.
        :return:
        """
        # pylint: disable=too-many-arguments
        # pylint: disable=too-many-branches
        local_pth = local_path if isinstance(local_path, pathlib.Path) else pathlib.Path(local_path)

        remote_pth = remote_path if isinstance(remote_path, pathlib.Path) else pathlib.Path(remote_path)

        if not local_pth.exists():
            raise FileNotFoundError("Local path does not exist: {}".format(local_pth))

        if not local_pth.is_dir():
            raise NotADirectoryError("Local path is not a directory: {}".format(local_pth))

        dir_diff = self.directory_diff(local_path=local_pth, remote_path=remote_pth)

        if delete is not None and delete == Delete.BEFORE:
            for rel_pth in dir_diff.remote_only_files:
                try:
                    self._sftp.remove(path=(remote_pth / rel_pth).as_posix())
                except FileNotFoundError as err:
                    raise FileNotFoundError("Failed to remove the file since it does not exist: {}".format(
                        remote_pth / rel_pth)) from err
                except OSError as err:
                    raise OSError("Failed to remove the file: {}".format(remote_pth / rel_pth)) from err

            # We need to go in reverse order in order to delete the children before the parent directories.
            for rel_pth in reversed(sorted(dir_diff.remote_only_directories)):
                self.remove(remote_path=remote_pth / rel_pth, recursive=False)

        # Create directories missing on the remote
        for rel_pth in dir_diff.local_only_directories:
            self.mkdir(remote_path=remote_pth / rel_pth)

        for rel_pths in [dir_diff.local_only_files, dir_diff.differing_files]:
            for rel_pth in rel_pths:
                self.put(
                    local_path=local_pth / rel_pth,
                    remote_path=remote_pth / rel_pth,
                    create_directories=False,
                    consistent=consistent)

        if preserve_permissions:
            for rel_pths in [dir_diff.local_only_directories, dir_diff.common_directories]:
                self.mirror_local_permissions(relative_paths=rel_pths, local_path=local_pth, remote_path=remote_pth)

            for rel_pths in [dir_diff.local_only_files, dir_diff.identical_files, dir_diff.differing_files]:
                self.mirror_local_permissions(relative_paths=rel_pths, local_path=local_pth, remote_path=remote_pth)

        if delete is not None and delete == Delete.AFTER:
            for rel_pth in dir_diff.remote_only_files:
                try:
                    self._sftp.remove(path=(remote_pth / rel_pth).as_posix())
                except FileNotFoundError as err:
                    raise FileNotFoundError("Failed to remove the file since it does not exist: {}".format(
                        remote_pth / rel_pth)) from err
                except OSError as err:
                    raise OSError("Failed to remove the file: {}".format(remote_pth / rel_pth)) from err

            # We need to go in reverse order in order to delete the children before the parent directories.
            for rel_pth in reversed(sorted(dir_diff.remote_only_directories)):
                self.remove(remote_path=remote_pth / rel_pth, recursive=False)

    def mirror_local_permissions(self, relative_paths: Sequence[Union[str, pathlib.Path]],
                                 local_path: Union[str, pathlib.Path], remote_path: Union[str, pathlib.Path]) -> None:
        """
        Set the permissions of the remote files to be the same as the permissions of the local files.

        The files are given as relative paths and are expected to exist both beneath ``local_path`` and
        beneath ``remote_path``.

        :param relative_paths: relative paths of files whose permissions are changed
        :param local_path: path to the local directory
        :param remote_path: path to the remote directory
        :return:
        """
        local_pth = local_path if isinstance(local_path, pathlib.Path) else pathlib.Path(local_path)

        remote_pth = remote_path if isinstance(remote_path, pathlib.Path) else pathlib.Path(remote_path)

        if not local_pth.exists():
            raise FileNotFoundError("Local path does not exist: {}".format(local_pth))

        if not local_pth.is_dir():
            raise NotADirectoryError("Local path is not a directory: {}".format(local_pth))

        if not self.is_dir(remote_path=remote_path):
            raise NotADirectoryError("Remote path is not a directory: {}".format(remote_pth))

        for rel_pth in relative_paths:
            local_file_pth = local_pth / rel_pth
            remote_file_pth = remote_pth / rel_pth

            self.chmod(remote_path=remote_file_pth, mode=local_file_pth.stat().st_mode)

    def get(self,
            remote_path: Union[str, pathlib.Path],
            local_path: Union[str, pathlib.Path],
            create_directories: bool = True,
            consistent: bool = True) -> None:
        """
        Get a file from the remote host.

        :param remote_path: to the file
        :param local_path: to the file
        :param create_directories: if set, creates the parent directories of the local path with permission mode 0o777
        :param consistent: if set, copies to a temporary local file first, and then renames it.
        :return:
        """
        rmt_pth_str = remote_path if isinstance(remote_path, str) else remote_path.as_posix()

        loc_pth = local_path if isinstance(local_path, pathlib.Path) else pathlib.Path(local_path)

        if create_directories:
            loc_pth.parent.mkdir(mode=0o777, exist_ok=True, parents=True)

        if consistent:
            with _temporary_file_deleted_after_cm_exit() as tmp:
                self._sftp.get(remotepath=rmt_pth_str, localpath=str(tmp.path))
                shutil.move(src=str(tmp.path), dst=str(loc_pth))
        else:
            self._sftp.get(remotepath=rmt_pth_str, localpath=str(loc_pth))

    def read_bytes(self, remote_path: Union[str, pathlib.Path]) -> bytes:
        """
        Read the binary data from a remote file.

        First the remote file is copied to a temporary local file making sure that the connection is reestablished if
        needed. Next the data is read.

        :param remote_path: to the file
        :return: binary content of the file
        """
        rmt_pth_str = remote_path if isinstance(remote_path, str) else remote_path.as_posix()

        permerr = None  # type: Optional[PermissionError]
        notfounderr = None  # type: Optional[FileNotFoundError]
        try:
            with _temporary_file_deleted_after_cm_exit() as tmp:
                self.get(remote_path=rmt_pth_str, local_path=str(tmp.path), consistent=False)
                return tmp.path.read_bytes()
        except PermissionError as err:
            permerr = err
        except FileNotFoundError as err:
            notfounderr = err

        if permerr is not None:
            raise PermissionError("The remote path could not be accessed: {}".format(rmt_pth_str))

        if notfounderr is not None:
            raise FileNotFoundError("The remote path was not found: {}".format(rmt_pth_str))

        raise AssertionError("Expected an exception before.")

    def read_text(self, remote_path: Union[str, pathlib.Path], encoding: str = 'utf-8') -> str:
        """
        Read the text content of a remote file.

        :param remote_path: to the file
        :param encoding: of the text file
        :return: binary content of the file
        """
        data = self.read_bytes(remote_path=remote_path)
        return data.decode(encoding=encoding)

    def exists(self, remote_path: Union[str, pathlib.Path]) -> bool:
        """
        Check whether a file exists.

        :param remote_path: to the file
        :return: True if the file exists on the remote machine at `remote_path`
        """
        return spurplus.sftp._exists(sftp=self._sftp, remote_path=remote_path)

    def mkdir(self,
              remote_path: Union[str, pathlib.Path],
              mode: int = 0o777,
              parents: bool = False,
              exist_ok: bool = False) -> None:
        """
        Create the remote directory.

        :param remote_path: to the directory
        :param mode: directory permission mode
        :param parents: if set, creates the parent directories
        :param exist_ok: if set, ignores an existing directory.
        :return:
        """
        spurplus.sftp._mkdir(sftp=self._sftp, remote_path=remote_path, mode=mode, parents=parents, exist_ok=exist_ok)

    def remove(self, remote_path: Union[str, pathlib.Path], recursive: bool = False) -> None:
        """
        Remove a file or a directory.

        :param remote_path: to a file or a directory
        :param recursive:
            if set, removes the directory recursively. This parameter has no effect if remote_path is not a directory.
        :return:
        """
        rmt_pth_str = _path_to_posix_str(path=remote_path)

        a_stat = self.stat(remote_path=rmt_pth_str)
        if a_stat is None:
            raise FileNotFoundError("Remote file does not exist and thus can not be removed: {}".format(rmt_pth_str))

        if not stat_module.S_ISDIR(a_stat.st_mode):
            self._sftp.remove(rmt_pth_str)
            return

        if not recursive:
            attrs = self._sftp.listdir_attr(rmt_pth_str)

            if len(attrs) > 0:
                raise OSError(
                    "The remote directory is not empty and the recursive flag was not set: {}".format(rmt_pth_str))

            self._sftp.rmdir(rmt_pth_str)
            return

        # Remove all files in the first step, then remove all the directories in a second step
        stack1 = []  # type: List[str]
        stack2 = []  # type: List[str]

        # First step: remove all files
        stack1.append(rmt_pth_str)

        while stack1:
            pth = stack1.pop()
            stack2.append(pth)

            for attr in self._sftp.listdir_attr(pth):
                subpth = posixpath.join(pth, attr.filename)

                if stat_module.S_ISDIR(attr.st_mode):
                    stack1.append(subpth)
                else:
                    try:
                        self._sftp.remove(path=subpth)
                    except OSError as err:
                        raise OSError("Failed to remove the remote file while recursively removing {}: {}".format(
                            rmt_pth_str, subpth)) from err

        # Second step: remove all directories
        while stack2:
            pth = stack2.pop()

            try:
                self._sftp.rmdir(path=pth)
            except OSError as err:
                raise OSError("Failed to remove the remote directory while recursively removing {}: {}".format(
                    rmt_pth_str, pth)) from err

    def chmod(self, remote_path: Union[str, pathlib.Path], mode: int) -> None:
        """
        Change the permission mode of the file.

        :param remote_path: to the file
        :param mode: permission mode
        :return:
        """
        rmt_pth_str = _path_to_posix_str(path=remote_path)

        try:
            self._sftp.chmod(path=rmt_pth_str, mode=mode)
        except FileNotFoundError as err:
            raise FileNotFoundError("Remote file to be chmod'ed does not exist: {}".format(rmt_pth_str)) from err

    def stat(self, remote_path: Union[str, pathlib.Path]) -> Optional[paramiko.SFTPAttributes]:
        """
        Stat the given remote path.

        :param remote_path: to the file
        :return: stats of the file; None if the file does not exist
        """
        result = None  # type: Optional[paramiko.SFTPAttributes]

        rmt_pth_str = _path_to_posix_str(path=remote_path)

        try:
            result = self._sftp.stat(path=rmt_pth_str)
        except FileNotFoundError:
            pass

        return result

    def is_dir(self, remote_path: Union[str, pathlib.Path]) -> bool:
        """
        Check whether the remote path is a directory.

        :param remote_path: path to the remote file or directory
        :return: True if the remote path is a directory
        :raise: FileNotFound if the remote path does not exist
        """
        rmt_pth_str = _path_to_posix_str(path=remote_path)

        a_stat = self.stat(remote_path=rmt_pth_str)
        if a_stat is None:
            raise FileNotFoundError("Remote file does not exist: {}".format(rmt_pth_str))

        return stat_module.S_ISDIR(a_stat.st_mode)

    def is_symlink(self, remote_path: Union[str, pathlib.Path]) -> bool:
        """
        Check whether the remote path is a symlink.

        :param remote_path: path to the remote file or directory
        :return: True if the remote path is a directory
        :raise: FileNotFound if the remote path does not exist
        """
        rmt_pth_str = _path_to_posix_str(path=remote_path)

        try:
            a_lstat = self._sftp.lstat(path=rmt_pth_str)
            return stat_module.S_ISLNK(a_lstat.st_mode)

        except FileNotFoundError as err:
            raise FileNotFoundError("Remote file does not exist: {}".format(rmt_pth_str)) from err

    def symlink(self, source: Union[str, pathlib.Path], destination: Union[str, pathlib.Path]) -> None:
        """
        Create a symbolic link to the ``source`` remote path at ``destination``.

        :param source: remote path to the source
        :param destination: remote path where to store the symbolic link
        :return:
        """
        src = _path_to_posix_str(path=source)
        dst = _path_to_posix_str(path=destination)

        try:
            self._sftp.lstat(dst)
            raise FileExistsError("The destination of the symbolic link already exists: {}".format(dst))
        except FileNotFoundError:
            pass

        try:
            self._sftp.symlink(source=src, dest=dst)
        except OSError as err:
            raise OSError("Failed to create the symbolic link to {} at {}".format(src, dst)) from err

    def chown(self, remote_path: Union[str, pathlib.Path], uid: int, gid: int) -> None:
        """
        Change the ownership of the file.

        If you only want to change the uid or gid, please stat() the file before, and re-apply the current uid or gid,
        respectively.

        :param remote_path: to the file
        :param uid: ID of the user that owns the file
        :param gid: ID of the group that owns the file
        :return:
        """
        rmt_pth_str = _path_to_posix_str(path=remote_path)
        self._sftp.chown(path=rmt_pth_str, uid=uid, gid=gid)

    @icontract.ensure(lambda result: result == result.strip(), enabled=icontract.SLOW)
    def whoami(self) -> str:
        """Execute the `whoami` command and return the user name."""
        return self.check_output(command=['whoami']).strip()

    def close(self) -> None:
        """Close the underlying spur shell and SFTP (if ``close_spur_shell`` and ``close_sftp``, respectively)."""
        if self.close_spur_shell:
            self._spur.__exit__()

        if self.close_sftp:
            self._sftp.close()

    def __enter__(self) -> 'SshShell':
        """Enter the context and give the shell prepared in the constructor."""
        return self

    def __exit__(self, exc_type, exc_val, exc_tb) -> None:
        """Close the underlying connection upon leaving the context."""
        self.close()


class TemporaryDirectory(metaclass=icontract.DBCMeta):
    """Represent a remote temporary directory."""

    @icontract.require(lambda prefix: prefix is None or '/' not in prefix)
    @icontract.require(lambda suffix: suffix is None or '/' not in suffix)
    def __init__(self,
                 shell: SshShell,
                 prefix: Optional[str] = None,
                 suffix: Optional[str] = None,
                 tmpdir: Optional[Union[str, pathlib.Path]] = None) -> None:
        """
        Create a temporary directory.

        :param shell: to the remote instance
        :param prefix: if specified, prefix of the directory file name
        :param suffix: if specified, suffix of the directory file name
        :param tmpdir: if specified, base directory in which the temporary directory will be created
        """
        self.shell = shell

        cmd = ['mktemp', '--directory']

        if suffix is not None:
            cmd.append('--suffix={}'.format(suffix))

        if tmpdir is not None:
            if not shell.exists(remote_path=tmpdir):
                raise FileNotFoundError(
                    "Remote parent directory of the temporary directory does not exist: {}".format(tmpdir))

            tmpdir_str = tmpdir if isinstance(tmpdir, str) else tmpdir.as_posix()
            cmd.append('--tmpdir={}'.format(tmpdir_str))

        if prefix is not None:
            template = []  # type: List[str]
            template.append(prefix)
            template.append('XXXXXXXXXX')

            cmd.append(''.join(template))

        self.path = pathlib.Path(shell.check_output(command=cmd).strip())

    def __enter__(self) -> 'TemporaryDirectory':
        """Enter the context already prepared in the constructor."""
        return self

    def __exit__(self, exc_type, exc_val, exc_tb):
        """Remove the temporary directory."""
        self.shell.run(command=['rm', '-rf', self.path.as_posix()])


@icontract.require(lambda retries: retries >= 0)
def connect_with_retries(hostname: str,
                         username: Optional[str] = None,
                         password: Optional[str] = None,
                         port: Optional[int] = None,
                         private_key_file: Optional[Union[str, pathlib.Path]] = None,
                         connect_timeout: Optional[int] = None,
                         missing_host_key: Optional[spur.ssh.MissingHostKey] = None,
                         shell_type: Optional[spur.ssh.ShShellType] = None,
                         look_for_private_keys: Optional[bool] = True,
                         load_system_host_keys: Optional[bool] = True,
                         sock: Optional[socket.socket] = None,
                         retries: int = 12,
                         retry_period: int = 5) -> SshShell:
    """
    Try to connect to the instance and retry on failure.

    Reconnect `retries` number of times and wait for `retry_period` seconds between the retries.

    For all the arguments except `retries` and `retry_period`, the documentation was copy/pasted from
    https://github.com/mwilliamson/spur.py/blob/0.3.20/README.rst:

    You need to specify some combination of a username, password and private key to authenticate.

    :param hostname: of the instance to connect
    :param username: for authentication
    :param password: for authentication
    :param port: for connection, default is 22
    :param private_key_file: path to the private key file
    :param connect_timeout: a timeout in seconds for establishing an SSH connection. Defaults to 60 (one minute).
    :param missing_host_key:
        by default, an error is raised when a host key is missing.

        One of the following values can be used to change the behaviour when a host key is missing:
        * spur.ssh.MissingHostKey.raise_error -- raise an error
        * spur.ssh.MissingHostKey.warn -- accept the host key and log a warning
        * spur.ssh.MissingHostKey.accept -- accept the host key

    :param shell_type:
        the type of shell used by the host. Defaults to spur.ssh.ShellTypes.sh, which should be
        appropriate for most Linux distributions. If the host uses a different shell, such as simpler shells often
        found on embedded systems, try changing shell_type to a more appropriate value,
        such as spur.ssh.ShellTypes.minimal. The following shell types are currently supported:

        * spur.ssh.ShellTypes.sh -- the Bourne shell. Supports all features.
        * spur.ssh.ShellTypes.minimal -- a minimal shell. Several features are unsupported:
        * Non-existent commands will not raise spur.NoSuchCommandError.
        * The following arguments to spawn and run are unsupported unless set to their default values:
          cwd, update_env, and store_pid.

    :param look_for_private_keys:
        by default, Spur will search for discoverable private key files in ~/.ssh/.
        Set to False to disable this behaviour.

    :param load_system_host_keys:
        by default, Spur will attempt to read host keys from the user's known hosts file,
        as used by OpenSSH, and no exception will be raised if the file can't be read.
        Set to False to disable this behaviour.

    :param sock: an open socket or socket-like object to use for communication to the target host.

    :param retries: (spurplus) number of re-tries if the connection could not be established
    :param retry_period: (spurplus) how many seconds to wait between the retries

    :return: established SshShell
    """
    # pylint: disable=too-many-locals
    # pylint: disable=too-many-arguments

    private_key_file_str = None
    if private_key_file is not None:
        if isinstance(private_key_file, str):
            private_key_file_str = private_key_file
        else:
            private_key_file_str = str(private_key_file)

    ssh_retries_left = retries

    last_err = None  # type: Union[None, Exception]
    bad_host_key_err = None  # type: Optional[ConnectionError]

    while True:
        try:
            spur_ssh_shell = spur.SshShell(
                hostname=hostname,
                username=username,
                password=password,
                port=port,
                private_key_file=private_key_file_str,
                connect_timeout=connect_timeout,
                missing_host_key=missing_host_key,
                shell_type=shell_type,
                look_for_private_keys=look_for_private_keys,
                load_system_host_keys=load_system_host_keys,
                sock=sock)
            spur_ssh_shell.run(command=['sh', '-c', 'echo hello > /dev/null'])

            # "ssh_retries_left" differ from ReconnectingSFTP retries and will not be returned to the SShShell.
            # "ssh_retries_left" is a value for how many times the ssh connection will be reestablished while
            # "max_retries" of ReconnectingSFTP stands for how many time the function in the wrapper will be retried
            # before raising a ConnectionError. Therefore never set "max_retries" equal "ssh_retries_left".
            sftp = spurplus.sftp.ReconnectingSFTP(sftp_opener=spur_ssh_shell._open_sftp_client)

            shell = SshShell(spur_ssh_shell=spur_ssh_shell, sftp=sftp)

            return shell

        except spur.ssh.ConnectionError as err:
            if isinstance(err.original_error, paramiko.ssh_exception.BadHostKeyException):
                # we can not recover from BadHostKeyException; if we try to re-connect, sshguard on the remote
                # host will block us for some time.
                bad_host_key_err = ConnectionError(
                    "Bad host key: hostname: {}; is the host name in your known hosts?".format(
                        err.original_error.hostname))

                break

            last_err = err
            ssh_retries_left -= 1
            if ssh_retries_left > 0:
                time.sleep(retry_period)
            else:
                break

    if bad_host_key_err is not None:
        raise bad_host_key_err  # pylint: disable=raising-bad-type
    else:
        raise ConnectionError("Failed to connect after {} retries to {}: {}".format(retries, hostname, last_err))


@icontract.require(lambda argc_max: argc_max > 0)
@icontract.require(lambda arg_max: arg_max > 0)
def chunk_arguments(args: Sequence[str], arg_max: int = 16 * 1024, argc_max=1024) -> List[List[str]]:
    """
    Split a long list of command-line arguments into chunks.

    This is needed in order not to overflow the maximum length of the command-line arguments.

    :param args: command-line arguments
    :param arg_max: maximum length of the command-line arguments (i.e. the result of ``getconf ARG_MAX``)
    :param argc_max: maximum number of command-line arguments
    :return: chunked command-line arguments
    """
    for i, arg in enumerate(args):
        if len(arg) > arg_max:
            if len(arg) > 50:
                arg_str = arg[:50] + " [...]"
            else:
                arg_str = arg

            raise ValueError("The command-line argument {} is longer than allowed maximum length {}: {}".format(
                i, arg_max, arg_str))

    chunks = []  # type: List[List[str]]
    chunk_size = 0

    # latest chunk
    chunk = []  # type: List[str]
    for arg in args:
        if len(arg) + chunk_size > arg_max or chunk_size > argc_max:
            chunks.append(chunk)
            chunk = []
            chunk_size = 0

        chunk.append(arg)
        chunk_size += len(arg)
        if len(chunk) > 1:
            chunk_size += 1  # + 1 for white-space

    if len(chunk) > 0:
        chunks.append(chunk)

    return chunks<|MERGE_RESOLUTION|>--- conflicted
+++ resolved
@@ -367,15 +367,10 @@
         :param remote_path: to the file
         :return: MD5 sum
         """
-<<<<<<< HEAD
-        out = self.run(command=['md5sum', str(remote_path)]).output
-        remote_hsh, _ = out.strip().split(None, 1)
-=======
         rmt_pth_str = _path_to_posix_str(path=remote_path)
 
         out = self.run(command=['md5sum', rmt_pth_str]).output
         remote_hsh, _ = out.strip().split()
->>>>>>> 53467067
 
         return remote_hsh
 
